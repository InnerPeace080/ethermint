syntax = "proto3";
package ethermint.evm.v1;

import "gogoproto/gogo.proto";

option go_package = "github.com/evmos/ethermint/x/evm/types";

// Params defines the EVM module parameters
message Params {
  // evm denom represents the token denomination used to run the EVM state
  // transitions.
  string evm_denom = 1 [(gogoproto.moretags) = "yaml:\"evm_denom\""];
  // enable create toggles state transitions that use the vm.Create function
  bool enable_create = 2 [(gogoproto.moretags) = "yaml:\"enable_create\""];
  // enable call toggles state transitions that use the vm.Call function
  bool enable_call = 3 [(gogoproto.moretags) = "yaml:\"enable_call\""];
  // extra eips defines the additional EIPs for the vm.Config
  repeated int64 extra_eips = 4 [(gogoproto.customname) = "ExtraEIPs", (gogoproto.moretags) = "yaml:\"extra_eips\""];
  // chain config defines the EVM chain configuration parameters
  ChainConfig chain_config = 5 [(gogoproto.moretags) = "yaml:\"chain_config\"", (gogoproto.nullable) = false];
  // Allow unprotected transactions defines if replay-protected (i.e non EIP155
  // signed) transactions can be executed on the state machine.
  bool allow_unprotected_txs = 6;
}

// ChainConfig defines the Ethereum ChainConfig parameters using *sdk.Int values
// instead of *big.Int.
message ChainConfig {
  // Homestead switch block (nil no fork, 0 = already homestead)
  string homestead_block = 1 [
    (gogoproto.customtype) = "github.com/cosmos/cosmos-sdk/types.Int",
    (gogoproto.moretags)   = "yaml:\"homestead_block\""
  ];
  // TheDAO hard-fork switch block (nil no fork)
  string dao_fork_block = 2 [
    (gogoproto.customname) = "DAOForkBlock",
    (gogoproto.customtype) = "github.com/cosmos/cosmos-sdk/types.Int",
    (gogoproto.moretags)   = "yaml:\"dao_fork_block\""
  ];
  // Whether the nodes supports or opposes the DAO hard-fork
  bool dao_fork_support = 3
      [(gogoproto.customname) = "DAOForkSupport", (gogoproto.moretags) = "yaml:\"dao_fork_support\""];
  // EIP150 implements the Gas price changes
  // (https://github.com/ethereum/EIPs/issues/150) EIP150 HF block (nil no fork)
  string eip150_block = 4 [
    (gogoproto.customname) = "EIP150Block",
    (gogoproto.customtype) = "github.com/cosmos/cosmos-sdk/types.Int",
    (gogoproto.moretags)   = "yaml:\"eip150_block\""
  ];
  // EIP150 HF hash (needed for header only clients as only gas pricing changed)
  string eip150_hash = 5 [(gogoproto.customname) = "EIP150Hash", (gogoproto.moretags) = "yaml:\"byzantium_block\""];
  // EIP155Block HF block
  string eip155_block = 6 [
    (gogoproto.customname) = "EIP155Block",
    (gogoproto.customtype) = "github.com/cosmos/cosmos-sdk/types.Int",
    (gogoproto.moretags)   = "yaml:\"eip155_block\""
  ];
  // EIP158 HF block
  string eip158_block = 7 [
    (gogoproto.customname) = "EIP158Block",
    (gogoproto.customtype) = "github.com/cosmos/cosmos-sdk/types.Int",
    (gogoproto.moretags)   = "yaml:\"eip158_block\""
  ];
  // Byzantium switch block (nil no fork, 0 = already on byzantium)
  string byzantium_block = 8 [
    (gogoproto.customtype) = "github.com/cosmos/cosmos-sdk/types.Int",
    (gogoproto.moretags)   = "yaml:\"byzantium_block\""
  ];
  // Constantinople switch block (nil no fork, 0 = already activated)
  string constantinople_block = 9 [
    (gogoproto.customtype) = "github.com/cosmos/cosmos-sdk/types.Int",
    (gogoproto.moretags)   = "yaml:\"constantinople_block\""
  ];
  // Petersburg switch block (nil same as Constantinople)
  string petersburg_block = 10 [
    (gogoproto.customtype) = "github.com/cosmos/cosmos-sdk/types.Int",
    (gogoproto.moretags)   = "yaml:\"petersburg_block\""
  ];
  // Istanbul switch block (nil no fork, 0 = already on istanbul)
  string istanbul_block = 11 [
    (gogoproto.customtype) = "github.com/cosmos/cosmos-sdk/types.Int",
    (gogoproto.moretags)   = "yaml:\"istanbul_block\""
  ];
  // Eip-2384 (bomb delay) switch block (nil no fork, 0 = already activated)
  string muir_glacier_block = 12 [
    (gogoproto.customtype) = "github.com/cosmos/cosmos-sdk/types.Int",
    (gogoproto.moretags)   = "yaml:\"muir_glacier_block\""
  ];
  // Berlin switch block (nil = no fork, 0 = already on berlin)
  string berlin_block = 13 [
    (gogoproto.customtype) = "github.com/cosmos/cosmos-sdk/types.Int",
    (gogoproto.moretags)   = "yaml:\"berlin_block\""
  ];
  // DEPRECATED: EWASM, YOLOV3 and Catalyst block have been deprecated
  reserved 14, 15, 16;
  reserved "yolo_v3_block", "ewasm_block", "catalyst_block";
  // London switch block (nil = no fork, 0 = already on london)
  string london_block = 17 [
    (gogoproto.customtype) = "github.com/cosmos/cosmos-sdk/types.Int",
    (gogoproto.moretags)   = "yaml:\"london_block\""
  ];
  // Eip-4345 (bomb delay) switch block (nil = no fork, 0 = already activated)
  string arrow_glacier_block = 18 [
    (gogoproto.customtype) = "github.com/cosmos/cosmos-sdk/types.Int",
    (gogoproto.moretags)   = "yaml:\"arrow_glacier_block\""
  ];
  // DEPRECATED: merge fork block was deprecated: https://github.com/ethereum/go-ethereum/pull/24904
  reserved 19;
  reserved "merge_fork_block";
  //  EIP-5133 (bomb delay) switch block (nil = no fork, 0 = already activated)
  string gray_glacier_block = 20 [
    (gogoproto.customtype) = "github.com/cosmos/cosmos-sdk/types.Int",
    (gogoproto.moretags)   = "yaml:\"gray_glacier_block\""
  ];
  // Virtual fork after The Merge to use as a network splitter
  string merge_netsplit_block = 21 [
    (gogoproto.customtype) = "github.com/cosmos/cosmos-sdk/types.Int",
    (gogoproto.moretags)   = "yaml:\"merge_netsplit_block\""
  ];
}

// State represents a single Storage key value pair item.
message State {
  string key   = 1;
  string value = 2;
}

// TransactionLogs define the logs generated from a transaction execution
// with a given hash. It it used for import/export data as transactions are not
// persisted on blockchain state after an upgrade.
message TransactionLogs {
  string       hash = 1;
  repeated Log logs = 2;
}

// Log represents an protobuf compatible Ethereum Log that defines a contract
// log event. These events are generated by the LOG opcode and stored/indexed by
// the node.
message Log {
  // Consensus fields:

  // address of the contract that generated the event
  string address = 1;
  // list of topics provided by the contract.
  repeated string topics = 2;
  // supplied by the contract, usually ABI-encoded
  bytes data = 3;

  // Derived fields. These fields are filled in by the node
  // but not secured by consensus.

  // block in which the transaction was included
  uint64 block_number = 4 [(gogoproto.jsontag) = "blockNumber"];
  // hash of the transaction
  string tx_hash = 5 [(gogoproto.jsontag) = "transactionHash"];
  // index of the transaction in the block
  uint64 tx_index = 6 [(gogoproto.jsontag) = "transactionIndex"];
  // hash of the block in which the transaction was included
  string block_hash = 7 [(gogoproto.jsontag) = "blockHash"];
  // index of the log in the block
  uint64 index = 8 [(gogoproto.jsontag) = "logIndex"];

  // The Removed field is true if this log was reverted due to a chain
  // reorganisation. You must pay attention to this field if you receive logs
  // through a filter query.
  bool removed = 9;
}

// TxResult stores results of Tx execution.
message TxResult {
  option (gogoproto.goproto_getters) = false;

  // contract_address contains the ethereum address of the created contract (if
  // any). If the state transition is an evm.Call, the contract address will be
  // empty.
  string contract_address = 1 [(gogoproto.moretags) = "yaml:\"contract_address\""];
  // bloom represents the bloom filter bytes
  bytes bloom = 2;
  // tx_logs contains the transaction hash and the proto-compatible ethereum
  // logs.
  TransactionLogs tx_logs = 3 [(gogoproto.moretags) = "yaml:\"tx_logs\"", (gogoproto.nullable) = false];
  // ret defines the bytes from the execution.
  bytes ret = 4;
  // reverted flag is set to true when the call has been reverted
  bool reverted = 5;
  // gas_used notes the amount of gas consumed while execution
  uint64 gas_used = 6;
}

// AccessTuple is the element type of an access list.
message AccessTuple {
  option (gogoproto.goproto_getters) = false;

  // hex formatted ethereum address
  string address = 1;
  // hex formatted hashes of the storage keys
  repeated string storage_keys = 2 [(gogoproto.jsontag) = "storageKeys"];
}

// TraceConfig holds extra parameters to trace functions.
message TraceConfig {
  // DEPRECATED: DisableMemory and DisableReturnData have been renamed to
  // Enable*.
  reserved 4, 7;
  reserved "disable_memory", "disable_return_data";

  // custom javascript tracer
  string tracer = 1;
  // overrides the default timeout of 5 seconds for JavaScript-based tracing
  // calls
  string timeout = 2;
  // number of blocks the tracer is willing to go back
  uint64 reexec = 3;
  // disable stack capture
  bool disable_stack = 5 [(gogoproto.jsontag) = "disableStack"];
  // disable storage capture
  bool disable_storage = 6 [(gogoproto.jsontag) = "disableStorage"];
  // print output during capture end
  bool debug = 8;
  // maximum length of output, but zero means unlimited
  int32 limit = 9;
  // Chain overrides, can be used to execute a trace using future fork rules
  ChainConfig overrides = 10;
  // enable memory capture
  bool enable_memory = 11 [(gogoproto.jsontag) = "enableMemory"];
  // enable return data capture
<<<<<<< HEAD
  bool enable_return_data = 12 [ (gogoproto.jsontag) = "enableReturnData" ];
  // tracer config
  string tracer_json_config = 13 [ (gogoproto.jsontag) = "tracerConfig" ]; 
=======
  bool enable_return_data = 12 [(gogoproto.jsontag) = "enableReturnData"];
>>>>>>> 64cfb872
}<|MERGE_RESOLUTION|>--- conflicted
+++ resolved
@@ -224,11 +224,7 @@
   // enable memory capture
   bool enable_memory = 11 [(gogoproto.jsontag) = "enableMemory"];
   // enable return data capture
-<<<<<<< HEAD
   bool enable_return_data = 12 [ (gogoproto.jsontag) = "enableReturnData" ];
   // tracer config
   string tracer_json_config = 13 [ (gogoproto.jsontag) = "tracerConfig" ]; 
-=======
-  bool enable_return_data = 12 [(gogoproto.jsontag) = "enableReturnData"];
->>>>>>> 64cfb872
 }